--- conflicted
+++ resolved
@@ -360,10 +360,6 @@
     )
 
   if(OPENMP_FOUND)
-<<<<<<< HEAD
-=======
-
->>>>>>> 6eaf3c1d
     set(CUML_LINK_LIBRARIES ${CUML_LINK_LIBRARIES} OpenMP::OpenMP_CXX Threads::Threads)
   endif(OPENMP_FOUND)
 
