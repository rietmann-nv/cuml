--- conflicted
+++ resolved
@@ -32,11 +32,8 @@
   in the Python benchmark
 - PR #1338: Remove BUILD_ABI references in CI scripts
 - PR #1340: Updated unit tests to uses larger dataset
-<<<<<<< HEAD
 - PR #1351: Build treelite temporarily for GPU CI testing of FIL Scikit-learn model importing
-=======
 - PR #1345: Removing deprecated should_downcast argument
->>>>>>> 6ed84084
 
 ## Bug Fixes
 - PR #1281: Making rng.h threadsafe
