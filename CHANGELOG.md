--- conflicted
+++ resolved
@@ -1,6 +1,9 @@
 # cuML 0.10.0 (Date TBD)
 
 ## New Features
+
+- PR #892: General Gram matrices prim
+- PR #912: Suppert Vector Machine
 
 ## Improvements
 - PR #1028: Dockerfile updates after dir restructure. Conda env yaml to add statsmodels as a dependency
@@ -40,15 +43,6 @@
 - PR #883: Adding MNMG Kmeans
 - PR #930: Dask RF
 - PR #882: TSNE - T-Distributed Stochastic Neighbourhood Embedding
-<<<<<<< HEAD
-- PR #853: LRU cache ml-prim
-- PR #892: General Gram matrices prim
-- PR #912: Suppert Vector Machine
-=======
-- PR #624: Internals API & Graph Based Dimensionality Reductions Callback
-- PR #926: Wrapper for FIL
-- PR #960: Enable using libcumlprims for MG algorithms/prims
->>>>>>> 2276861a
 
 ## Improvements
 - PR #822: build: build.sh update to club all make targets together
